--- conflicted
+++ resolved
@@ -8,8 +8,8 @@
 - **Image generation**: create new images from text prompts
 - **Image editing**: modify existing images using text instructions
 - **Timestamped outputs**: avoids overwriting previous generations
-- **Fast mode**: 8-step generation using 8steps Lightning LoRA (auto-downloads if needed)
-- **Ultra Fast mode**: 4-step generation using 4steps Lightning LoRA (auto-downloads if needed)
+- **Fast mode**: 8-step generation using Lightning LoRA (auto-downloads if needed)
+- **Ultra-fast mode**: 4-step generation using Lightning LoRA (auto-downloads if needed)
  - **Multi-image generation**: generate multiple images in one run with `--num-images`
 
 ### Example
@@ -83,8 +83,6 @@
 # Ultra-fast mode with Lightning LoRA (4 steps)
 qwen-image-mps generate --ultra-fast -p "A magical forest with glowing mushrooms"
 
-# Ultra-fast mode with Lightning LoRA v1.0 (4 steps)
-qwen-image-mps --ultra-fast -p "A futuristic cityscape with neon lights"
 
 # Custom seed for reproducible generation
 qwen-image-mps generate --seed 42 -p "A vintage coffee shop"
@@ -120,11 +118,7 @@
 - `-p, --prompt` (str): Prompt text for image generation.
 - `-s, --steps` (int): Number of inference steps (default: 50).
 - `-f, --fast`: Enable fast mode using Lightning LoRA for 8-step generation.
-<<<<<<< HEAD
-- `--ultra-fast`: Enable ultra-fast mode using Lightning LoRA for 4-step generation.
-=======
 - `--ultra-fast`: Enable ultra-fast mode using Lightning LoRA v1.0 for 4-step generation.
->>>>>>> 58c06bda
 - `--seed` (int): Random seed for reproducible generation (default: 42). If not
   explicitly provided and generating multiple images, a new random seed is used
   for each image.
@@ -151,7 +145,6 @@
   or `image-YYYYMMDD-HHMMSS-1.png`, `image-YYYYMMDD-HHMMSS-2.png`, ... when using `--num-images`
 - Prints the full path of the saved image
 
-<<<<<<< HEAD
 ### Image Editing
 - Loads `Qwen/Qwen-Image-Edit` via `QwenImageEditPipeline` for image editing
 - Takes an existing image and editing instructions as input
@@ -159,38 +152,24 @@
 - Saves the edited image as `edited-YYYYMMDD-HHMMSS.png` or custom filename
 - Prints the full path of the edited image
 
-### Fast Mode (Lightning LoRA)
-When using the `-f/--fast` flag (8-step generation):
-- Automatically downloads the Lightning LoRA v1.1 from Hugging Face (cached in `~/.cache/huggingface/hub/`)
-=======
 ### Fast Mode & Ultra-Fast Mode (Lightning LoRA)
 
 #### Fast Mode (`-f/--fast`)
 When using the `-f/--fast` flag, the tool:
-- Automatically downloads the 8-step Lightning LoRA from Hugging Face (cached in `~/.cache/huggingface/hub/`)
->>>>>>> 58c06bda
+- Automatically downloads the Lightning LoRA v1.1 from Hugging Face (cached in `~/.cache/huggingface/hub/`)
 - Merges the LoRA weights into the model for accelerated generation
 - Uses fixed 8 inference steps with CFG scale 1.0
 - Provides ~6x speedup compared to the default 50 steps
 
-<<<<<<< HEAD
-When using the `--ultra-fast` flag (4-step generation):
-- Automatically downloads the Lightning LoRA v1.0 from Hugging Face (cached in `~/.cache/huggingface/hub/`)
-- Uses fixed 4 inference steps with CFG scale 1.0
-- Provides ~12x speedup compared to the default 50 steps
-
-The fast implementation is based on [Qwen-Image-Lightning](https://github.com/ModelTC/Qwen-Image-Lightning).
-=======
 #### Ultra-Fast Mode (`--ultra-fast`)
 When using the `--ultra-fast` flag, the tool:
-- Automatically downloads the 4-step Lightning LoRA v1.0 from Hugging Face (cached in `~/.cache/huggingface/hub/`)
+- Automatically downloads the Lightning LoRA v1.0 from Hugging Face (cached in `~/.cache/huggingface/hub/`)
 - Merges the LoRA weights into the model for maximum speed generation
 - Uses fixed 4 inference steps with CFG scale 1.0
 - Provides ~12x speedup compared to the default 50 steps
 - Ideal for rapid prototyping and iteration
 
 The fast implementation is based on [Qwen-Image-Lightning](https://github.com/ModelTC/Qwen-Image-Lightning). The Lightning LoRA models are available on HuggingFace at [lightx2v/Qwen-Image-Lightning](https://huggingface.co/lightx2v/Qwen-Image-Lightning).
->>>>>>> 58c06bda
 
 **Note:** Fast modes are currently only available for image generation, not editing.
 
